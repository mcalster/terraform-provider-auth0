--- conflicted
+++ resolved
@@ -4,11 +4,7 @@
 
 [[constraint]]
   name = "github.com/yieldr/go-auth0"
-<<<<<<< HEAD
-  version = "v1.0.0-beta.7"
-=======
   version = "v1.0.0-beta.9"
->>>>>>> e025b6f2
 
 [prune]
   go-tests = true
