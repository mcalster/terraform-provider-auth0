--- conflicted
+++ resolved
@@ -49,12 +49,8 @@
 				Config: testAccHookSecrets("alpha"),
 				Check: resource.ComposeTestCheckFunc(
 					resource.TestCheckResourceAttr("auth0_hook.my_hook", "name", "pre-user-reg-hook"),
-<<<<<<< HEAD
 					resource.TestCheckResourceAttr("auth0_hook.my_hook", "dependencies.auth0", "2.30.0"),
-					resource.TestCheckResourceAttr("auth0_hook.my_hook", "script", "function (user, context, callback) { console.log(user); callback(null, { user }); }"),
-=======
 					resource.TestCheckResourceAttr("auth0_hook.my_hook", "script", "function (user, context, callback) { callback(null, { user }); }"),
->>>>>>> f53af72d
 					resource.TestCheckResourceAttr("auth0_hook.my_hook", "trigger_id", "pre-user-registration"),
 					resource.TestCheckResourceAttr("auth0_hook.my_hook", "enabled", "true"),
 					resource.TestCheckResourceAttr("auth0_hook.my_hook", "secrets.foo", "alpha"),
@@ -107,13 +103,9 @@
   name = "pre-user-reg-hook"
   script = "function (user, context, callback) { callback(null, { user }); }"
   trigger_id = "pre-user-registration"
-<<<<<<< HEAD
-  script = "function (user, context, callback) { console.log(user); callback(null, { user }); }"
-  enabled = false
 	dependencies = {
 		auth0 = "2.30.0"
 	}
-=======
   enabled = true
   secrets = {
     foo = "%s"
@@ -121,7 +113,6 @@
   }
 }
 `, fooValue, barValue)
->>>>>>> f53af72d
 }
 
 func TestHookNameRegexp(t *testing.T) {
