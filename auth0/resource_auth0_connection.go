package auth0

import (
	"strings"

	"github.com/hashicorp/terraform/helper/schema"
	"github.com/hashicorp/terraform/helper/validation"
	"gopkg.in/auth0.v2"
	"gopkg.in/auth0.v2/management"
)

func newConnection() *schema.Resource {
	return &schema.Resource{

		Create: createConnection,
		Read:   readConnection,
		Update: updateConnection,
		Delete: deleteConnection,
		Importer: &schema.ResourceImporter{
			State: schema.ImportStatePassthrough,
		},

		Schema: map[string]*schema.Schema{
			"name": {
				Type:     schema.TypeString,
				Required: true,
				ForceNew: true,
			},
			"is_domain_connection": {
				Type:     schema.TypeBool,
				Optional: true,
				Computed: true,
			},
			"strategy": {
				Type:     schema.TypeString,
				Optional: true,
				ValidateFunc: validation.StringInSlice([]string{
					"ad", "adfs", "amazon", "dropbox", "bitbucket", "aol",
					"auth0-adldap", "auth0-oidc", "auth0", "baidu", "bitly",
					"box", "custom", "daccount", "dwolla", "email",
					"evernote-sandbox", "evernote", "exact", "facebook",
					"fitbit", "flickr", "github", "google-apps",
					"google-oauth2", "guardian", "instagram", "ip", "linkedin",
					"miicard", "oauth1", "oauth2", "office365", "paypal",
					"paypal-sandbox", "pingfederate", "planningcenter",
					"renren", "salesforce-community", "salesforce-sandbox",
					"salesforce", "samlp", "sharepoint", "shopify", "sms",
					"soundcloud", "thecity-sandbox", "thecity",
					"thirtysevensignals", "twitter", "untappd", "vkontakte",
					"waad", "weibo", "windowslive", "wordpress", "yahoo",
					"yammer", "yandex",
				}, true),
				ForceNew: true,
			},
			"options": {
				Type:     schema.TypeList,
				Optional: true,
				MaxItems: 1,
				Elem: &schema.Resource{
					Schema: map[string]*schema.Schema{
						"validation": {
							Type:     schema.TypeMap,
							Elem:     &schema.Schema{Type: schema.TypeString},
							Optional: true,
						},
						"password_policy": {
							Type:     schema.TypeString,
							Optional: true,
							ValidateFunc: validation.StringInSlice([]string{
								"none", "low", "fair", "good", "excellent",
							}, false),
						},
						"password_history": {
							Type:     schema.TypeList,
							Optional: true,
							Computed: true,
							Elem: &schema.Resource{
								Schema: map[string]*schema.Schema{
									"enable": {
										Type:     schema.TypeBool,
										Optional: true,
									},
									"size": {
										Type:     schema.TypeInt,
										Optional: true,
									},
								},
							},
						},
						"password_no_personal_info": {
							Type:     schema.TypeList,
							Optional: true,
							MaxItems: 1,
							Elem: &schema.Resource{
								Schema: map[string]*schema.Schema{
									"enable": {
										Type:     schema.TypeBool,
										Optional: true,
									},
								},
							},
						},
						"password_dictionary": {
							Type:     schema.TypeList,
							Optional: true,
							MaxItems: 1,
							Elem: &schema.Resource{
								Schema: map[string]*schema.Schema{
									"enable": {
										Type:     schema.TypeBool,
										Optional: true,
									},
									"dictionary": {
										Type:     schema.TypeSet,
										Elem:     &schema.Schema{Type: schema.TypeString},
										Optional: true,
									},
								},
							},
						},
						"password_complexity_options": {
							Type:     schema.TypeList,
							Optional: true,
							MaxItems: 1,
							Elem: &schema.Resource{
								Schema: map[string]*schema.Schema{
									"min_length": {
										Type:         schema.TypeInt,
										Optional:     true,
										ValidateFunc: validation.IntAtLeast(1),
									},
								},
							},
						},
						"api_enable_users": {
							Type:     schema.TypeBool,
							Optional: true,
						},
						"basic_profile": {
							Type:     schema.TypeBool,
							Optional: true,
						},
						"ext_admin": {
							Type:     schema.TypeBool,
							Optional: true,
						},
						"ext_is_suspended": {
							Type:     schema.TypeBool,
							Optional: true,
						},
						"ext_agreed_terms": {
							Type:     schema.TypeBool,
							Optional: true,
						},
						"ext_groups": {
							Type:     schema.TypeBool,
							Optional: true,
						},
						"ext_nested_groups": {
							Type:     schema.TypeBool,
							Optional: true,
						},
						"ext_assigned_plans": {
							Type:     schema.TypeBool,
							Optional: true,
						},
						"ext_profile": {
							Type:     schema.TypeBool,
							Optional: true,
						},
						"enabled_database_customization": {
							Type:     schema.TypeBool,
							Optional: true,
						},
						"brute_force_protection": {
							Type:     schema.TypeBool,
							Optional: true,
						},
						"import_mode": {
							Type:     schema.TypeBool,
							Optional: true,
						},
						"disable_signup": {
							Type:     schema.TypeBool,
							Optional: true,
						},
						"requires_username": {
							Type:     schema.TypeBool,
							Optional: true,
						},
						"custom_scripts": {
							Type:     schema.TypeMap,
							Elem:     &schema.Schema{Type: schema.TypeString},
							Optional: true,
						},
						"configuration": {
							Type:      schema.TypeMap,
							Elem:      &schema.Schema{Type: schema.TypeString},
							Sensitive: true,
							Optional:  true,
							DiffSuppressFunc: func(k, old, new string, d *schema.ResourceData) bool {
								return strings.HasPrefix(old, "2.0$") || new == old
							},
						},
						// waad options
						"app_id": {
							Type:     schema.TypeString,
							Optional: true,
						},
						"app_domain": {
							Type:     schema.TypeString,
							Optional: true,
						},
						"client_id": {
							Type:     schema.TypeString,
							Optional: true,
						},
						"client_secret": {
							Type:      schema.TypeString,
							Optional:  true,
							Sensitive: true,
						},
						"domain_aliases": {
							Type:     schema.TypeList,
							Elem:     &schema.Schema{Type: schema.TypeString},
							Optional: true,
						},
						"max_groups_to_retrieve": {
							Type:     schema.TypeString,
							Optional: true,
						},
						"tenant_domain": {
							Type:     schema.TypeString,
							Optional: true,
						},
						"use_wsfed": {
							Type:     schema.TypeBool,
							Optional: true,
						},
						"waad_protocol": {
							Type:     schema.TypeString,
							Optional: true,
						},
						"waad_common_endpoint": {
							Type:     schema.TypeBool,
							Optional: true,
						},

						// Twilio/sms options
						"name": {
							Type:     schema.TypeString,
							Optional: true,
						},
						"twilio_sid": {
							Type:     schema.TypeString,
							Optional: true,
						},
						"twilio_token": {
							Type:        schema.TypeString,
							Optional:    true,
							Sensitive:   true,
							DefaultFunc: schema.EnvDefaultFunc("TWILIO_TOKEN", nil),
						},
						"from": {
							Type:     schema.TypeString,
							Optional: true,
						},
						"syntax": {
							Type:     schema.TypeString,
							Optional: true,
						},
						"template": {
							Type:     schema.TypeString,
							Optional: true,
						},
						"totp": {
							Type:     schema.TypeMap,
							Optional: true,
							Elem: &schema.Resource{
								Schema: map[string]*schema.Schema{
									"time_step": {
										Type:     schema.TypeInt,
										Optional: true,
									},
									"length": {
										Type:     schema.TypeInt,
										Optional: true,
									},
								},
							},
						},
						"messaging_service_sid": {
							Type:     schema.TypeString,
							Optional: true,
						},

						// adfs options
						"adfs_server": {
							Type:     schema.TypeString,
							Optional: true,
						},

						// salesforce options
						"community_base_url": {
							Type:     schema.TypeString,
							Optional: true,
						},
					},
				},
			},
			"enabled_clients": {
				Type:     schema.TypeSet,
				Elem:     &schema.Schema{Type: schema.TypeString},
				Optional: true,
			},
			"realms": {
				Type:     schema.TypeList,
				Elem:     &schema.Schema{Type: schema.TypeString},
				Optional: true,
				Computed: true,
			},
		},
	}
}

func createConnection(d *schema.ResourceData, m interface{}) error {
	c := buildConnection(d)
	api := m.(*management.Management)
	if err := api.Connection.Create(c); err != nil {
		return err
	}
	d.SetId(auth0.StringValue(c.ID))
	return readConnection(d, m)
}

func readConnection(d *schema.ResourceData, m interface{}) error {
	api := m.(*management.Management)
	c, err := api.Connection.Read(d.Id())
	if err != nil {
		return err
	}
	d.SetId(auth0.StringValue(c.ID))
	d.Set("name", c.Name)
	d.Set("is_domain_connection", c.IsDomainConnection)
	d.Set("strategy", c.Strategy)
	d.Set("options", []map[string]interface{}{
		{
			"validation":                     c.Options.Validation,
			"password_policy":                auth0.StringValue(c.Options.PasswordPolicy),
			"password_history":               c.Options.PasswordHistory,
			"password_no_personal_info":      c.Options.PasswordNoPersonalInfo,
			"password_dictionary":            c.Options.PasswordDictionary,
			"password_complexity_options":    c.Options.PasswordComplexityOptions,
			"api_enable_users":               auth0.BoolValue(c.Options.APIEnableUsers),
			"basic_profile":                  auth0.BoolValue(c.Options.BasicProfile),
			"ext_admin":                      auth0.BoolValue(c.Options.ExtAdmin),
			"ext_is_suspended":               auth0.BoolValue(c.Options.ExtIsSuspended),
			"ext_agreed_terms":               auth0.BoolValue(c.Options.ExtAgreedTerms),
			"ext_groups":                     auth0.BoolValue(c.Options.ExtGroups),
			"ext_nested_groups":              auth0.BoolValue(c.Options.ExtNestedGroups),
			"ext_assigned_plans":             auth0.BoolValue(c.Options.ExtAssignedPlans),
			"ext_profile":                    auth0.BoolValue(c.Options.ExtProfile),
			"enabled_database_customization": auth0.BoolValue(c.Options.EnabledDatabaseCustomization),
			"brute_force_protection":         auth0.BoolValue(c.Options.BruteForceProtection),
			"import_mode":                    auth0.BoolValue(c.Options.ImportMode),
			"disable_signup":                 auth0.BoolValue(c.Options.DisableSignup),
			"requires_username":              auth0.BoolValue(c.Options.RequiresUsername),
			"custom_scripts":                 c.Options.CustomScripts,
			"configuration":                  c.Options.Configuration,

			// waad
			"app_id":                 auth0.StringValue(c.Options.AppID),
			"app_domain":             auth0.StringValue(c.Options.AppDomain),
			"client_id":              auth0.StringValue(c.Options.ClientID),
			"client_secret":          auth0.StringValue(c.Options.ClientSecret),
			"domain_aliases":         c.Options.DomainAliases,
			"max_groups_to_retrieve": auth0.StringValue(c.Options.MaxGroupsToRetrieve),
			"tenant_domain":          auth0.StringValue(c.Options.TenantDomain),
			"use_wsfed":              auth0.BoolValue(c.Options.UseWsfed),
			"waad_protocol":          auth0.StringValue(c.Options.WaadProtocol),
			"waad_common_endpoint":   auth0.BoolValue(c.Options.WaadCommonEndpoint),

			// twilio/sms
			"name":                  auth0.StringValue(c.Options.Name),
			"twilio_sid":            auth0.StringValue(c.Options.TwilioSid),
			"twilio_token":          auth0.StringValue(c.Options.TwilioToken),
			"from":                  auth0.StringValue(c.Options.From),
			"syntax":                auth0.StringValue(c.Options.Syntax),
			"template":              auth0.StringValue(c.Options.Template),
			"messaging_service_sid": auth0.StringValue(c.Options.MessagingServiceSid),
			"totp":                  c.Options.Totp,

			// adfs
			"adfs_server": auth0.StringValue(c.Options.AdfsServer),

			// salesforce
			"community_base_url": auth0.StringValue(c.Options.CommunityBaseURL),
		},
	})

	d.Set("enabled_clients", c.EnabledClients)
	d.Set("realms", c.Realms)
	return nil
}

func updateConnection(d *schema.ResourceData, m interface{}) error {
	c := buildConnection(d)
	c.Strategy = nil
	c.Name = nil
	api := m.(*management.Management)
	err := api.Connection.Update(d.Id(), c)
	if err != nil {
		return err
	}
	return readConnection(d, m)
}

func deleteConnection(d *schema.ResourceData, m interface{}) error {
	api := m.(*management.Management)
	return api.Connection.Delete(d.Id())
}

func buildConnection(d *schema.ResourceData) *management.Connection {

	c := &management.Connection{
		Name:               String(d, "name"),
		IsDomainConnection: Bool(d, "is_domain_connection"),
		Strategy:           String(d, "strategy"),
		EnabledClients:     Set(d, "enabled_clients").Slice(),
		Realms:             Slice(d, "realms"),
	}

	List(d, "options").First(func(v interface{}) {

		m := v.(map[string]interface{})

		c.Options = &management.ConnectionOptions{
			Validation:                   Map(MapData(m), "validation"),
			PasswordPolicy:               String(MapData(m), "password_policy"),
			APIEnableUsers:               Bool(MapData(m), "api_enable_users"),
			BasicProfile:                 Bool(MapData(m), "basic_profile"),
			ExtAdmin:                     Bool(MapData(m), "ext_admin"),
			ExtIsSuspended:               Bool(MapData(m), "ext_is_suspended"),
			ExtAgreedTerms:               Bool(MapData(m), "ext_agreed_terms"),
			ExtGroups:                    Bool(MapData(m), "ext_groups"),
			ExtNestedGroups:              Bool(MapData(m), "ext_nested_groups"),
			ExtAssignedPlans:             Bool(MapData(m), "ext_assigned_plans"),
			ExtProfile:                   Bool(MapData(m), "ext_profile"),
			EnabledDatabaseCustomization: Bool(MapData(m), "enabled_database_customization"),
			BruteForceProtection:         Bool(MapData(m), "brute_force_protection"),
			ImportMode:                   Bool(MapData(m), "import_mode"),
			DisableSignup:                Bool(MapData(m), "disable_signup"),
			RequiresUsername:             Bool(MapData(m), "requires_username"),
			CustomScripts:                Map(MapData(m), "custom_scripts"),
			Configuration:                Map(MapData(m), "configuration"),

			// Waad
			AppID:               String(MapData(m), "app_id"),
			AppDomain:           String(MapData(m), "app_domain"),
			ClientID:            String(MapData(m), "client_id"),
			ClientSecret:        String(MapData(m), "client_secret"),
			DomainAliases:       Slice(MapData(m), "domain_aliases"),
			MaxGroupsToRetrieve: String(MapData(m), "max_groups_to_retrieve"),
			TenantDomain:        String(MapData(m), "tenant_domain"),
			UseWsfed:            Bool(MapData(m), "use_wsfed"),
			WaadProtocol:        String(MapData(m), "waad_protocol"),
			WaadCommonEndpoint:  Bool(MapData(m), "waad_common_endpoint"),

			// Twilio
			Name:                String(MapData(m), "name"),
			TwilioSid:           String(MapData(m), "twilio_sid"),
			TwilioToken:         String(MapData(m), "twilio_token"),
			From:                String(MapData(m), "from"),
			Syntax:              String(MapData(m), "syntax"),
			Template:            String(MapData(m), "template"),
			MessagingServiceSid: String(MapData(m), "messaging_service_sid"),
			Totp: &management.ConnectionOptionsTotp{
				TimeStep: Int(MapData(m), "time_step"),
				Length:   Int(MapData(m), "length"),
			},

			// adfs
			AdfsServer: String(MapData(m), "adfs_server"),

			// salesforce
			CommunityBaseURL: String(MapData(m), "community_base_url"),
		}

		List(MapData(m), "password_history").First(func(v interface{}) {

			m := v.(map[string]interface{})

			c.Options.PasswordHistory = make(map[string]interface{})
			c.Options.PasswordHistory["enable"] = Bool(MapData(m), "enable")
			c.Options.PasswordHistory["size"] = Int(MapData(m), "size")
		})

		List(MapData(m), "password_no_personal_info").First(func(v interface{}) {

			m := v.(map[string]interface{})

			c.Options.PasswordNoPersonalInfo = make(map[string]interface{})
			c.Options.PasswordNoPersonalInfo["enable"] = Bool(MapData(m), "enable")
		})

<<<<<<< HEAD
		List(MapData(m), "password_dictionary").First(func(v interface{}) {

			m := v.(map[string]interface{})

			c.Options.PasswordDictionary = make(map[string]interface{})
			c.Options.PasswordDictionary["enable"] = Bool(MapData(m), "enable")
			c.Options.PasswordDictionary["dictionary"] = Set(MapData(m), "dictionary").Slice()
=======
		List(MapData(m), "password_complexity_options").First(func(v interface{}) {

			m := v.(map[string]interface{})

			c.Options.PasswordComplexityOptions = make(map[string]interface{})
			c.Options.PasswordComplexityOptions["min_length"] = Int(MapData(m), "min_length")
>>>>>>> 60d2f2ad
		})
	})

	return c
}<|MERGE_RESOLUTION|>--- conflicted
+++ resolved
@@ -503,7 +503,6 @@
 			c.Options.PasswordNoPersonalInfo["enable"] = Bool(MapData(m), "enable")
 		})
 
-<<<<<<< HEAD
 		List(MapData(m), "password_dictionary").First(func(v interface{}) {
 
 			m := v.(map[string]interface{})
@@ -511,14 +510,14 @@
 			c.Options.PasswordDictionary = make(map[string]interface{})
 			c.Options.PasswordDictionary["enable"] = Bool(MapData(m), "enable")
 			c.Options.PasswordDictionary["dictionary"] = Set(MapData(m), "dictionary").Slice()
-=======
+		})
+
 		List(MapData(m), "password_complexity_options").First(func(v interface{}) {
 
 			m := v.(map[string]interface{})
 
 			c.Options.PasswordComplexityOptions = make(map[string]interface{})
 			c.Options.PasswordComplexityOptions["min_length"] = Int(MapData(m), "min_length")
->>>>>>> 60d2f2ad
 		})
 	})
 
